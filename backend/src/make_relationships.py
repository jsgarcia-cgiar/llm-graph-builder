from langchain_community.graphs import Neo4jGraph
from langchain.docstore.document import Document
from src.shared.common_fn import load_embedding_model
import logging
from typing import List
import os
import hashlib
import time

logging.basicConfig(format='%(asctime)s - %(message)s',level='INFO')

def merge_relationship_between_chunk_and_entites(graph: Neo4jGraph, graph_documents_chunk_chunk_Id : list):
    batch_data = []
    logging.info("Create HAS_ENTITY relationship between chunks and entities")
    chunk_node_id_set = 'id:"{}"'
    for graph_doc_chunk_id in graph_documents_chunk_chunk_Id:
        for node in graph_doc_chunk_id['graph_doc'].nodes:
            query_data={
                'chunk_id': graph_doc_chunk_id['chunk_id'],
                'node_type': node.type,
                'node_id': node.id
            }
            batch_data.append(query_data)
            #node_id = node.id
            #Below query is also unable to change as parametrize because we can't make parameter of Label or node type
            #https://neo4j.com/docs/cypher-manual/current/syntax/parameters/
            #graph.query('MATCH(c:Chunk {'+chunk_node_id_set.format(graph_doc_chunk_id['chunk_id'])+'}) MERGE (n:'+ node.type +'{ id: "'+node_id+'"}) MERGE (c)-[:HAS_ENTITY]->(n)')
          
    if batch_data:
        unwind_query = """
                    UNWIND $batch_data AS data
                    MATCH (c:Chunk {id: data.chunk_id})
                    CALL apoc.merge.node([data.node_type], {id: data.node_id}) YIELD node AS n
                    MERGE (c)-[:HAS_ENTITY]->(n)
                """
        graph.query(unwind_query, params={"batch_data": batch_data})

    
def update_embedding_create_vector_index(graph, chunkId_chunkDoc_list, file_name):
    #create embedding
    isEmbedding = os.getenv('IS_EMBEDDING')
    embedding_model = os.getenv('EMBEDDING_MODEL')
    
    embeddings, dimension = load_embedding_model(embedding_model)
    logging.info(f'embedding model:{embeddings} and dimesion:{dimension}')
    data_for_query = []
    logging.info(f"update embedding and vector index for chunks")
    for row in chunkId_chunkDoc_list:
        # for graph_document in row['graph_doc']:
        embeddings_arr = embeddings.embed_query(row['chunk_doc'].page_content)
        # logging.info(f'Embedding list {embeddings}')
        if isEmbedding.upper() == "TRUE":

            data_for_query.append({
                "chunkId": row['chunk_id'],
                "embeddings": embeddings_arr
            })
            # graph.query("""MATCH (d:Document {fileName : $fileName})
            #                MERGE (c:Chunk {id:$chunkId}) SET c.embedding = $embeddings 
            #                MERGE (c)-[:PART_OF]->(d)
            #             """,
            #             {
            #                 "fileName" : file_name,
            #                 "chunkId": row['chunk_id'],
            #                 "embeddings" : embeddings_arr
            #             }
            #             )
            # logging.info('create vector index on chunk embedding')

            graph.query("""CREATE VECTOR INDEX `vector` if not exists for (c:Chunk) on (c.embedding)
                            OPTIONS {indexConfig: {
                            `vector.dimensions`: $dimensions,
                            `vector.similarity_function`: 'cosine'
                            }}
                        """,
                        {
                            "dimensions" : dimension
                        }
                        )
    
    query_to_create_embedding = """
        UNWIND $data AS row
        MATCH (d:Document {fileName: $fileName})
        MERGE (c:Chunk {id: row.chunkId})
        SET c.embedding = row.embeddings
        MERGE (c)-[:PART_OF]->(d)
    """       
    graph.query(query_to_create_embedding, params={"fileName":file_name, "data":data_for_query})
    
def create_relation_between_chunks(graph, file_name, chunks: List[Document])->list:
    logging.info("creating FIRST_CHUNK and NEXT_CHUNK relationships between chunks")
    current_chunk_id = ""
    lst_chunks_including_hash = []
    batch_data = []
    relationships = []
    for i, chunk in enumerate(chunks):
        page_content_sha1 = hashlib.sha1(chunk.page_content.encode())
        previous_chunk_id = current_chunk_id
        current_chunk_id = page_content_sha1.hexdigest()
        position = i + 1
        if i == 0:
            firstChunk = True
        else:
            firstChunk = False  
        metadata = {"position": position,"length": len(chunk.page_content)}
        chunk_document = Document(
            page_content=chunk.page_content, metadata=metadata
        )
        
        chunk_data = {
            "id": current_chunk_id,
            "pg_content": chunk_document.page_content,
            "position": position,
            "length": chunk_document.metadata["length"],
            "f_name": file_name,
            "previous_id" : previous_chunk_id,
        }
        
        if 'page_number' in chunk.metadata:
<<<<<<< HEAD
            logging.info(f'page_number exist in chunk')
=======
>>>>>>> 2b010794
            chunk_data['page_number'] = chunk.metadata['page_number']
            
        batch_data.append(chunk_data)
        
        lst_chunks_including_hash.append({'chunk_id': current_chunk_id, 'chunk_doc': chunk})
        
        # create relationships between chunks
        if firstChunk:
            relationships.append({"type": "FIRST_CHUNK", "chunk_id": current_chunk_id})
        else:
            relationships.append({
                "type": "NEXT_CHUNK",
                "previous_chunk_id": previous_chunk_id,  # ID of previous chunk
                "current_chunk_id": current_chunk_id
            })
          
    query_to_create_chunk_and_PART_OF_relation = """
        UNWIND $batch_data AS data
        MERGE (c:Chunk {id: data.id})
        SET c.text = data.pg_content, c.position = data.position, c.length = data.length, c.fileName=data.f_name
        WITH data, c
        WHERE data.page_number IS NOT NULL
        SET c.page_number = data.page_number
        WITH data, c
        WHERE data.page_number IS NOT NULL
        SET c.page_number = data.page_number
        WITH data, c
        MATCH (d:Document {fileName: data.f_name})
        MERGE (c)-[:PART_OF]->(d)
    """
    graph.query(query_to_create_chunk_and_PART_OF_relation, params={"batch_data": batch_data})
    
    query_to_create_FIRST_relation = """ 
        UNWIND $relationships AS relationship
        MATCH (d:Document {fileName: $f_name})
        MATCH (c:Chunk {id: relationship.chunk_id})
        FOREACH(r IN CASE WHEN relationship.type = 'FIRST_CHUNK' THEN [1] ELSE [] END |
                MERGE (d)-[:FIRST_CHUNK]->(c))
        """
    graph.query(query_to_create_FIRST_relation, params={"f_name": file_name, "relationships": relationships})   
    
    query_to_create_NEXT_CHUNK_relation = """ 
        UNWIND $relationships AS relationship
        MATCH (c:Chunk {id: relationship.current_chunk_id})
        WITH c, relationship
        MATCH (pc:Chunk {id: relationship.previous_chunk_id})
        FOREACH(r IN CASE WHEN relationship.type = 'NEXT_CHUNK' THEN [1] ELSE [] END |
                MERGE (c)<-[:NEXT_CHUNK]-(pc))
        """
    graph.query(query_to_create_NEXT_CHUNK_relation, params={"relationships": relationships})   
    
    return lst_chunks_including_hash<|MERGE_RESOLUTION|>--- conflicted
+++ resolved
@@ -117,10 +117,6 @@
         }
         
         if 'page_number' in chunk.metadata:
-<<<<<<< HEAD
-            logging.info(f'page_number exist in chunk')
-=======
->>>>>>> 2b010794
             chunk_data['page_number'] = chunk.metadata['page_number']
             
         batch_data.append(chunk_data)
