from langchain_community.document_loaders import PyPDFLoader
from langchain_community.graphs import Neo4jGraph
from langchain.docstore.document import Document
from dotenv import load_dotenv
from datetime import datetime
import logging
import traceback
from langchain.text_splitter import TokenTextSplitter
from tqdm import tqdm
from src.diffbot_transformer import extract_graph_from_diffbot
from src.openAI_llm import extract_graph_from_OpenAI
from typing import List
from langchain.document_loaders import S3DirectoryLoader
import boto3
from urllib.parse import urlparse
import os
from tempfile import NamedTemporaryFile
load_dotenv()
logging.basicConfig(format='%(asctime)s - %(message)s',level='INFO')
from langchain.document_loaders import S3FileLoader

def create_source_node_graph(uri, userName, password, file):
  """
   Creates a source node in Neo4jGraph and sets properties.
   
   Args:
   	 uri: URI of Graph Service to connect to
   	 userName: Username to connect to Graph Service with ( default : None )
   	 password: Password to connect to Graph Service with ( default : None )
   	 file: File object with information about file to be added
   
   Returns: 
   	 Success or Failure message of node creation
  """
  try:
    job_status = "New"
    file_type = file.filename.split('.')[1]
    file_size = file.size
    file_name = file.filename
    graph = Neo4jGraph(url=uri, username=userName, password=password)
    try:
      source_node = "fileName: '{}'"
      update_node_prop = "SET s.fileSize = '{}', s.fileType = '{}' ,s.status = '{}'"
      logging.info("create source node as file name if not exist")
      graph.query('MERGE(s:Source {'+source_node.format(file_name.split('/')[-1])+'}) '+update_node_prop.format(file_size,file_type,job_status))
      return create_api_response("Success",data="Source Node created successfully")
      
    except Exception as e:
      job_status = "Failure"
      error_message = str(e)
      update_node_prop = 'SET s.status = "{}", s.errorMessage = "{}"'
      graph.query('MERGE(s:Source {'+source_node.format(file_name.split('/')[-1])+'}) '+update_node_prop.format(job_status,error_message))
      logging.exception(f'Exception Stack trace:')
      return create_api_response(job_status,error=error_message)
  except Exception as e:
      job_status = "Failure"
      error_message = str(e)
      return create_api_response(job_status,error=error_message)


def get_s3_files_info(s3_url,aws_access_key_id=None,aws_secret_access_key=None):
  try:
      # Extract bucket name and directory from the S3 URL
      parsed_url = urlparse(s3_url)
      bucket_name = parsed_url.netloc
      directory = parsed_url.path.lstrip('/')

      # Connect to S3
      s3 = boto3.client('s3',aws_access_key_id=aws_access_key_id,aws_secret_access_key=aws_secret_access_key)

      # List objects in the specified directory
      response = s3.list_objects_v2(Bucket=bucket_name, Prefix=directory)
  #     print(response)
      files_info = []

      # Check each object for file size and type
      for obj in response.get('Contents', []):
          file_key = obj['Key']
          file_name = os.path.basename(file_key)
          # file_name=s3_url.split('/')[-1]
          print('file_name',file_name)
          print('file_key',file_key)
          file_size = obj['Size']

          # Check if file is a PDF
          if file_name.endswith('.pdf'):
            files_info.append({'file_key': file_key, 'file_size_bytes': file_size})
            
      return files_info
  except Exception as e:
        print("An error occurred:", str(e))
        return []
  
 
  
def create_source_node_graph_s3(uri, userName, password, s3_url_dir,aws_access_key_id=None,aws_secret_access_key=None):
    """
      Creates a source node in Neo4jGraph and sets properties.
      
      Args:
        uri: URI of Graph Service to connect to
        userName: Username to connect to Graph Service with ( default : None )
        password: Password to connect to Graph Service with ( default : None )
        s3_url: s3 url for the bucket to fetch pdf files from
      
      Returns: 
        Success or Failure message of node creation
    """
    try:
        # if aws_access_key_id !=None and aws_secret_access_key !=None:
        #   os.environ['AWS_ACCESS_KEY_ID']=  aws_access_key_id
        #   os.environ['AWS_SECRET_ACCESS_KEY'] = aws_secret_access_key
        
        graph = Neo4jGraph(url=uri, username=userName, password=password)
        files_info = get_s3_files_info(s3_url_dir,aws_access_key_id=aws_access_key_id,aws_secret_access_key=aws_secret_access_key)
        if len(files_info)==0:
          return create_api_response('Failure',success_count=0,failure_count=0,message='No pdf files found.')  
          
        print(files_info)
        err_flag=0
        success_count=0
        failure_count=0
        file_type='pdf'
        for file_info in files_info:
            job_status = "New"
            file_name=file_info['file_key'] 
            file_size=file_info['file_size_bytes']
            s3_file_path=str(s3_url_dir+file_name)
            try:
              source_node = "fileName: '{}'"
              update_node_prop = "SET s.fileSize = '{}', s.fileType = '{}' ,s.status = '{}',s.s3url='{}'"
              logging.info("create source node as file name if not exist")
              graph.query('MERGE(s:Source {'+source_node.format(file_name.split('/')[-1])+'}) '+update_node_prop.format(file_size,file_type,job_status,s3_file_path))
              success_count+=1
            except Exception as e:
              err_flag=1
              failure_count+=1
              job_status='Failure'
              error_message = str(e)
              update_node_prop = 'SET s.status = "{}", s.errorMessage = "{}"'
              graph.query('MERGE(s:Source {'+source_node.format(file_name.split('/')[-1])+'}) '+update_node_prop.format(job_status,error_message))
              logging.exception(f'Exception Stack trace:')
        if err_flag==1:
          job_status = "Failure"
          return create_api_response(job_status,error=error_message,success_count=success_count,failure_count=failure_count)  
        return create_api_response("Success",data="Source Node created successfully",success_count=success_count,failure_count=failure_count)
    except Exception as e:
            job_status = "Failure"
            error_message = str(e)
            logging.exception(f'Exception Stack trace:')
            return create_api_response(job_status,error=error_message)  
      
def file_into_chunks(pages: List[Document]):
    """
     Split a list of documents(file pages) into chunks of fixed size.
     
     Args:
     	 pages: A list of pages to split. Each page is a list of text strings.
     
     Returns: 
     	 A list of chunks each of which is a langchain Document.
    """
    logging.info("Split file into smaller chunks")
    text_splitter = TokenTextSplitter(chunk_size=200, chunk_overlap=20)
    chunks = text_splitter.split_documents(pages)
    return chunks

def get_s3_pdf_content(s3_url,aws_access_key_id=None,aws_secret_access_key=None):
    # try:
      # Extract bucket name and directory from the S3 URL
        parsed_url = urlparse(s3_url)
        bucket_name = parsed_url.netloc
        print(bucket_name)
        directory = parsed_url.path.lstrip('/')
        # print('directory:',directory)
        if directory.endswith('.pdf'):
          loader=S3DirectoryLoader(bucket_name, prefix=directory,aws_access_key_id=aws_access_key_id,aws_secret_access_key=aws_secret_access_key)
          pages = loader.load_and_split()
          return pages
        else:
          return None
    
    # except Exception as e:
    #     return None
      
      


def extract_graph_from_file(uri, userName, password, model, isEmbedding=False, isChunk_relationship_entity = False, file=None,s3_url=None,aws_access_key_id=None,aws_secret_access_key=None):
  """
   Extracts a Neo4jGraph from a PDF file based on the model.
   
   Args:
   	 uri: URI of the graph to extract
   	 userName: Username to use for graph creation ( if None will use username from config file )
   	 password: Password to use for graph creation ( if None will use password from config file )
   	 file: File object containing the PDF file to be used
   	 model: Type of model to use ('Diffbot'or'OpenAI GPT')
   
   Returns: 
   	 Json response to API with fileName, nodeCount, relationshipCount, processingTime, 
     status and model as attributes.
  """
  logging.info(f"extract_graph_from_file called for file:{file.filename}")
  try:
    start_time = datetime.now()

    graph = Neo4jGraph(url=uri, username=userName, password=password)
    try: 
      if file!=None:
        file_name = file.filename
        file_key=file_name
        source_node = "fileName: '{}'"
        update_node_prop = "SET s.createdAt ='{}', s.updatedAt = '{}', s.processingTime = '{}',s.status = '{}', s.errorMessage = '{}',s.nodeCount= {}, s.relationshipCount = {}, s.model = '{}'"
        metadata = {"source": "local","filename": file.filename, "filesize":file.size }

<<<<<<< HEAD
        with open('temp.pdf','wb') as f:
          f.write(file.file.read())
        loader = PyPDFLoader('temp.pdf')
        pages = loader.load_and_split()
        
      elif s3_url!=None:
        # if aws_access_key_id !=None and aws_secret_access_key !=None:
        #   os.environ['AWS_ACCESS_KEY_ID']=  aws_access_key_id
        #   os.environ['AWS_SECRET_ACCESS_KEY'] = aws_secret_access_key
        
        parsed_url = urlparse(s3_url)
        bucket = parsed_url.netloc
        file_key = parsed_url.path.lstrip('/')
        file_name=file_key.split('/')[-1]
        
        source_node = "fileName: '{}'"
        update_node_prop = "SET s.createdAt ='{}', s.updatedAt = '{}', s.processingTime = '{}',s.status = '{}', s.errorMessage = '{}',s.nodeCount= {}, s.relationshipCount = {}, s.model = '{}'"
        s3=boto3.client('s3',aws_access_key_id=aws_access_key_id,aws_secret_access_key=aws_secret_access_key)
        response=s3.head_object(Bucket=bucket,Key=file_key)
        # response = s3.get_object(Bucket=bucket, Key=file_key)
        file_size=response['ContentLength']
        
        metadata = {"source": "local","filename": file_key, "filesize":file_size }
        print(bucket)
        print(file_key)
        print(file_size)
        # loader = S3FileLoader(bucket,file_key)
        pages=get_s3_pdf_content(s3_url,aws_access_key_id=aws_access_key_id,aws_secret_access_key=aws_secret_access_key)
        if pages==None:
          job_status = "Failure"
          return create_api_response(job_status,error='Failed to load the pdf content')
        # print(loader.load())
        
      # pages = loader.load_and_split()
      print(pages)
      bad_chars = ['"', "\n", "'"]
      logging.info("Creates a new Document object for each page in the list of pages")
      for i in range(0,len(pages)):
        text = pages[i].page_content
        for j in bad_chars:
          if j == '\n':
            text = text.replace(j, ' ')
          else:
            text = text.replace(j, '')
        pages[i]=Document(page_content=str(text), metadata=metadata)
      logging.info("Break down file into chunks")
      chunks = file_into_chunks(pages)
=======
    bad_chars = ['"', "\n", "'"]
    #Creates a new Document object for each page in the list of pages
    for i in range(0,len(pages)):
      text = pages[i].page_content
      for j in bad_chars:
        if j == '\n':
          text = text.replace(j, ' ')
        else:
          text = text.replace(j, '')
      pages[i]=Document(page_content=str(text), metadata=metadata)
    
    #Break down file into chunks
    chunks = file_into_chunks(pages)
    
    logging.info(f"Get graph document list from model:{model}")
    if model == 'Diffbot' :
      graph_documents = extract_graph_from_diffbot(graph,chunks,file_name,isEmbedding)
>>>>>>> 18507d34
      
      logging.info("Get graph document list from models")
      if model == 'Diffbot' :
        graph_documents = extract_graph_from_diffbot(graph,chunks,file_name,isEmbedding)
        
<<<<<<< HEAD
      elif model == 'OpenAI GPT 3.5':
        model_version = 'gpt-3.5-turbo-16k'
        graph_documents = extract_graph_from_OpenAI(model_version,graph,chunks,file_name,isEmbedding)
        
      elif model == 'OpenAI GPT 4':
        model_version = 'gpt-4-0125-preview' 
        graph_documents = extract_graph_from_OpenAI(model_version,graph,chunks,file_name,isEmbedding)
          
      distinct_nodes = set()
      relations = []
      
      for graph_document in graph_documents:
        logging.info("get distinct nodes")
        for node in graph_document.nodes:
              distinct_nodes.add(node.id)
        logging.info("get all relations")
        for relation in graph_document.relationships:
              relations.append(relation.type)
        
      nodes_created = len(distinct_nodes)
      relationships_created = len(relations)  
      
      end_time = datetime.now()
      processed_time = end_time - start_time
      job_status = "Completed"
      error_message =""
      logging.info("Update source node properties")
      graph.query('MERGE(s:Source {'+source_node.format(file_key.split('/')[-1])+'}) '+update_node_prop.format(start_time,end_time,round(processed_time.total_seconds(),2),job_status,error_message,nodes_created,relationships_created,model))

      output = {
          "fileName": file_name,
          "nodeCount": nodes_created,
          "relationshipCount": relationships_created,
          "processingTime": round(processed_time.total_seconds(),2),
          "status" : job_status,
          "model" : model
      }
      
      return create_api_response("Success",data=output)
    except Exception as e:
      job_status = "Failure"
      error_message = str(e)
      update_node_prop = 'SET s.status = "{}", s.errorMessage = "{}"'
      graph.query('MERGE(s:Source {'+source_node.format(file_name)+'}) '+update_node_prop.format(job_status,error_message))
      logging.exception(f'Exception Stack trace:')
      return create_api_response(job_status,error=error_message)
    
=======
    distinct_nodes = set()
    relations = []
    
    for graph_document in graph_documents:
      #get distinct nodes
      for node in graph_document.nodes:
            distinct_nodes.add(node.id)
      #get all relations
      for relation in graph_document.relationships:
            relations.append(relation.type)
      
    nodes_created = len(distinct_nodes)
    relationships_created = len(relations)  
    
    end_time = datetime.now()
    processed_time = end_time - start_time
    job_status = "Completed"
    error_message =""
    logging.info("Update source node properties")
    graph.query('MERGE(s:Source {'+source_node.format(file_name)+'}) '+update_node_prop.format(start_time,end_time,round(processed_time.total_seconds(),2),job_status,error_message,nodes_created,relationships_created,model))

    output = {
        "fileName": file_name,
        "nodeCount": nodes_created,
        "relationshipCount": relationships_created,
        "processingTime": round(processed_time.total_seconds(),2),
        "status" : job_status,
        "model" : model
    }
    logging.info(f"Json response from extract API = {output}")
    return create_api_response("Success",data=output)
>>>>>>> 18507d34
  except Exception as e:
      job_status = "Failure"
      error_message = str(e)
      logging.exception(f'Exception Stack trace:')
      return create_api_response(job_status,error=error_message)


def get_source_list_from_graph():
  """
   Returns a list of sources that are in the database by querying the graph and
   sorting the list by the last updated date. 
 """
  logging.info("Get existing files list from graph")
  try:
    graph = Neo4jGraph()
    query = "MATCH(s:Source) RETURN s ORDER BY s.updatedAt DESC;"
    result = graph.query(query)
    list_of_json_objects = [entry['s'] for entry in result]
    return create_api_response("Success",data=list_of_json_objects)
  except Exception as e:
    job_status = "Failure"
    error_message = str(e)
    logging.exception('Exception')
    return create_api_response(job_status,error=error_message)


def create_api_response(status,success_count=None,failure_count=None, data=None, error=None,message=None):
  """
   Create a response to be sent to the API. This is a helper function to create a JSON response that can be sent to the API.
   
   Args:
      status: The status of the API call. Should be one of the constants in this module.
      data: The data that was returned by the API call.
      error: The error that was returned by the API call.
      success_count: Number of files successfully processed.
      failure_count: Number of files failed to process.
   Returns: 
   	 A dictionary containing the status data and error if any
  """
  response = {"status": status}

  # Set the data of the response
  if data is not None:
    response["data"] = data

  # Set the error message to the response.
  if error is not None:
    response["error"] = error
  
  if success_count is not None:
    response['success_count']=success_count
    response['failure_count']=failure_count
  
  if message is not None:
    response['message']=message
    
  return response<|MERGE_RESOLUTION|>--- conflicted
+++ resolved
@@ -214,7 +214,6 @@
         update_node_prop = "SET s.createdAt ='{}', s.updatedAt = '{}', s.processingTime = '{}',s.status = '{}', s.errorMessage = '{}',s.nodeCount= {}, s.relationshipCount = {}, s.model = '{}'"
         metadata = {"source": "local","filename": file.filename, "filesize":file.size }
 
-<<<<<<< HEAD
         with open('temp.pdf','wb') as f:
           f.write(file.file.read())
         loader = PyPDFLoader('temp.pdf')
@@ -262,31 +261,11 @@
         pages[i]=Document(page_content=str(text), metadata=metadata)
       logging.info("Break down file into chunks")
       chunks = file_into_chunks(pages)
-=======
-    bad_chars = ['"', "\n", "'"]
-    #Creates a new Document object for each page in the list of pages
-    for i in range(0,len(pages)):
-      text = pages[i].page_content
-      for j in bad_chars:
-        if j == '\n':
-          text = text.replace(j, ' ')
-        else:
-          text = text.replace(j, '')
-      pages[i]=Document(page_content=str(text), metadata=metadata)
-    
-    #Break down file into chunks
-    chunks = file_into_chunks(pages)
-    
-    logging.info(f"Get graph document list from model:{model}")
-    if model == 'Diffbot' :
-      graph_documents = extract_graph_from_diffbot(graph,chunks,file_name,isEmbedding)
->>>>>>> 18507d34
       
       logging.info("Get graph document list from models")
       if model == 'Diffbot' :
         graph_documents = extract_graph_from_diffbot(graph,chunks,file_name,isEmbedding)
         
-<<<<<<< HEAD
       elif model == 'OpenAI GPT 3.5':
         model_version = 'gpt-3.5-turbo-16k'
         graph_documents = extract_graph_from_OpenAI(model_version,graph,chunks,file_name,isEmbedding)
@@ -333,40 +312,6 @@
       graph.query('MERGE(s:Source {'+source_node.format(file_name)+'}) '+update_node_prop.format(job_status,error_message))
       logging.exception(f'Exception Stack trace:')
       return create_api_response(job_status,error=error_message)
-    
-=======
-    distinct_nodes = set()
-    relations = []
-    
-    for graph_document in graph_documents:
-      #get distinct nodes
-      for node in graph_document.nodes:
-            distinct_nodes.add(node.id)
-      #get all relations
-      for relation in graph_document.relationships:
-            relations.append(relation.type)
-      
-    nodes_created = len(distinct_nodes)
-    relationships_created = len(relations)  
-    
-    end_time = datetime.now()
-    processed_time = end_time - start_time
-    job_status = "Completed"
-    error_message =""
-    logging.info("Update source node properties")
-    graph.query('MERGE(s:Source {'+source_node.format(file_name)+'}) '+update_node_prop.format(start_time,end_time,round(processed_time.total_seconds(),2),job_status,error_message,nodes_created,relationships_created,model))
-
-    output = {
-        "fileName": file_name,
-        "nodeCount": nodes_created,
-        "relationshipCount": relationships_created,
-        "processingTime": round(processed_time.total_seconds(),2),
-        "status" : job_status,
-        "model" : model
-    }
-    logging.info(f"Json response from extract API = {output}")
-    return create_api_response("Success",data=output)
->>>>>>> 18507d34
   except Exception as e:
       job_status = "Failure"
       error_message = str(e)
