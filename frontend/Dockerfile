--- conflicted
+++ resolved
@@ -1,48 +1,35 @@
-# Step 1: Build the React application
-FROM node:20 AS build
-<<<<<<< HEAD
-# ENV BACKEND_API_URL "https://dev-backend-dcavk67s4a-uc.a.run.app"
-# ENV BACKEND_PROCESSING_URL "https://dev-processing-backend-dcavk67s4a-uc.a.run.app"
-#ENV BLOOM_URL "https://bloom-latest.s3.eu-west-2.amazonaws.com/assets/index.html?connectURL={CONNECT_URL}&search=Show+me+a+graph"
-ENV BLOOM_URL "https://workspace-preview.neo4j.io/workspace/explore?connectURL={CONNECT_URL}&search=Show+me+a+graph&featureGenAISuggestions=true&featureGenAISuggestionsInternal=true"
-ENV REACT_APP_SOURCES ""
-ENV LLM_MODELS ""
-ENV TIME_PER_CHUNK 4
-ENV ENV "DEV"
-ENV GOOGLE_CLIENT_ID ""
-ENV CHUNK_SIZE 5242880
-=======
-
-ARG BACKEND_API_URL="http://localhost:8000"
-ARG REACT_APP_SOURCES=""
-ARG LLM_MODELS=""
-ARG GOOGLE_CLIENT_ID=""
-ARG BLOOM_URL="https://workspace-preview.neo4j.io/workspace/explore?connectURL={CONNECT_URL}&search=Show+me+a+graph&featureGenAISuggestions=true&featureGenAISuggestionsInternal=true"
-ARG TIME_PER_CHUNK=4
-ARG TIME_PER_PAGE=50
-ARG CHUNK_SIZE=5242880
-ARG ENV="DEV"
-
->>>>>>> 1feed33e
-WORKDIR /app
-COPY package.json yarn.lock ./
-RUN yarn add @neo4j-nvl/base @neo4j-nvl/react
-RUN yarn install
-COPY . ./
-RUN BACKEND_API_URL=$BACKEND_API_URL \
-    REACT_APP_SOURCES=$REACT_APP_SOURCES \
-    LLM_MODELS=$LLM_MODELS \
-    GOOGLE_CLIENT_ID=$GOOGLE_CLIENT_ID \
-    BLOOM_URL=$BLOOM_URL \
-    TIME_PER_CHUNK=$TIME_PER_CHUNK \
-    CHUNK_SIZE=$CHUNK_SIZE \
-    ENV=$ENV \
-    yarn run build
-
-# Step 2: Serve the application using Nginx
-FROM nginx:alpine
-COPY --from=build /app/dist /usr/share/nginx/html
-COPY nginx/nginx.conf /etc/nginx/conf.d/default.conf
-
-EXPOSE 8080
-CMD ["nginx", "-g", "daemon off;"]
+# Step 1: Build the React application
+FROM node:20 AS build
+
+ARG BACKEND_API_URL="http://localhost:8000"
+ARG REACT_APP_SOURCES=""
+ARG LLM_MODELS=""
+ARG GOOGLE_CLIENT_ID=""
+ARG BLOOM_URL="https://workspace-preview.neo4j.io/workspace/explore?connectURL={CONNECT_URL}&search=Show+me+a+graph&featureGenAISuggestions=true&featureGenAISuggestionsInternal=true"
+ARG TIME_PER_CHUNK=4
+ARG TIME_PER_PAGE=50
+ARG CHUNK_SIZE=5242880
+ARG ENV="DEV"
+
+WORKDIR /app
+COPY package.json yarn.lock ./
+RUN yarn add @neo4j-nvl/base @neo4j-nvl/react
+RUN yarn install
+COPY . ./
+RUN BACKEND_API_URL=$BACKEND_API_URL \
+    REACT_APP_SOURCES=$REACT_APP_SOURCES \
+    LLM_MODELS=$LLM_MODELS \
+    GOOGLE_CLIENT_ID=$GOOGLE_CLIENT_ID \
+    BLOOM_URL=$BLOOM_URL \
+    TIME_PER_CHUNK=$TIME_PER_CHUNK \
+    CHUNK_SIZE=$CHUNK_SIZE \
+    ENV=$ENV \
+    yarn run build
+
+# Step 2: Serve the application using Nginx
+FROM nginx:alpine
+COPY --from=build /app/dist /usr/share/nginx/html
+COPY nginx/nginx.conf /etc/nginx/conf.d/default.conf
+
+EXPOSE 8080
+CMD ["nginx", "-g", "daemon off;"]