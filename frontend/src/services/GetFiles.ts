--- conflicted
+++ resolved
@@ -1,25 +1,11 @@
 import axios from 'axios';
 import { url } from '../utils/Utils';
-<<<<<<< HEAD
-import { SourceNode, UserCredentials } from '../types';
-interface ServerData {
-  data: SourceNode[];
-  status: string;
-  error?: string;
-  message?: string;
-}
-=======
 import { SourceListServerData, UserCredentials } from '../types';
->>>>>>> 98d0ce43
 
 export const getSourceNodes = async (userCredentials: UserCredentials) => {
   try {
     const encodedstr = btoa(userCredentials.password);
-<<<<<<< HEAD
-    const response = await axios.get<ServerData>(
-=======
     const response = await axios.get<SourceListServerData>(
->>>>>>> 98d0ce43
       `${url()}/sources_list?uri=${userCredentials.uri}&database=${userCredentials.database}&userName=${
         userCredentials.userName
       }&password=${encodedstr}`
