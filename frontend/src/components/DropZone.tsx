import { Dropzone, Flex, Typography } from '@neo4j-ndl/react';
import React, { useState, useEffect, FunctionComponent } from 'react';
import Loader from '../utils/Loader';
import { v4 as uuidv4 } from 'uuid';
import { useCredentials } from '../context/UserCredentials';
import { useFileContext } from '../context/UsersFiles';
import CustomAlert from './Alert';
import { CustomFile, CustomFileBase, UserCredentials, alertStateType } from '../types';
import { buttonCaptions, chunkSize } from '../utils/Constants';
import { InformationCircleIconOutline } from '@neo4j-ndl/react/icons';
import IconButtonWithToolTip from './IconButtonToolTip';
import { uploadAPI } from '../utils/FileAPI';

const DropZone: FunctionComponent = () => {
  const { filesData, setFilesData, model } = useFileContext();
  const [isLoading, setIsLoading] = useState<boolean>(false);
  const [isClicked, setIsClicked] = useState<boolean>(false);
  const { userCredentials } = useCredentials();
  const [alertDetails, setalertDetails] = React.useState<alertStateType>({
    showAlert: false,
    alertType: 'error',
    alertMessage: '',
  });
  const [selectedFiles, setSelectedFiles] = useState<File[]>([]);

  const onDropHandler = (f: Partial<globalThis.File>[]) => {
    setIsClicked(true);
    setSelectedFiles(f.map((f) => f as File));
    setIsLoading(false);
    if (f.length) {
      const defaultValues: CustomFileBase = {
        processing: 0,
        status: 'None',
        NodesCount: 0,
        relationshipCount: 0,
        model: model,
        fileSource: 'local file',
        uploadprogess: 0,
        processingProgress: undefined,
      };

      const copiedFilesData: CustomFile[] = [...filesData];

      f.forEach((file) => {
        const filedataIndex = copiedFilesData.findIndex((filedataitem) => filedataitem?.name === file?.name);
        if (filedataIndex == -1) {
          copiedFilesData.unshift({
            name: file.name,
            // @ts-ignore
            type: `${file.name.substring(file.name.lastIndexOf('.') + 1, file.name.length).toUpperCase()}`,
            size: file.size,
            uploadprogess: file.size && file?.size < chunkSize ? 100 : 0,
<<<<<<< HEAD
            // total_pages: 0,
=======
>>>>>>> 02ee9b29
            id: uuidv4(),
            ...defaultValues,
          });
        } else {
          const tempFileData = copiedFilesData[filedataIndex];
          copiedFilesData.splice(filedataIndex, 1);
          copiedFilesData.unshift({
            ...tempFileData,
            status: defaultValues.status,
            NodesCount: defaultValues.NodesCount,
            relationshipCount: defaultValues.relationshipCount,
            processing: defaultValues.processing,
            model: defaultValues.model,
            fileSource: defaultValues.fileSource,
            processingProgress: defaultValues.processingProgress,
          });
        }
      });
      setFilesData(copiedFilesData);
    }
  };

  const handleClose = () => {
    setalertDetails({
      showAlert: false,
      alertMessage: '',
      alertType: 'error',
    });
  };

  useEffect(() => {
    if (selectedFiles.length > 0) {
      selectedFiles.forEach((file, uid) => {
        if (filesData[uid]?.status == 'None' && isClicked) {
          uploadFileInChunks(file);
        }
      });
    }
  }, [selectedFiles]);
  const uploadFileInChunks = (file: File) => {
    const totalChunks = Math.ceil(file.size / chunkSize);
    const chunkProgressIncrement = 100 / totalChunks;
    let chunkNumber = 1;
    let start = 0;
    let end = chunkSize;
    const uploadNextChunk = async () => {
      if (chunkNumber <= totalChunks) {
        const chunk = file.slice(start, end);
        const formData = new FormData();
        formData.append('file', chunk);
        formData.append('chunkNumber', chunkNumber.toString());
        formData.append('totalChunks', totalChunks.toString());
        formData.append('originalname', file.name);
        formData.append('model', model);
        for (const key in userCredentials) {
          formData.append(key, userCredentials[key]);
        }
        setIsLoading(true);
        setFilesData((prevfiles) =>
          prevfiles.map((curfile) => {
            if (curfile.name == file.name) {
              return {
                ...curfile,
                status: 'Uploading',
              };
            }
            return curfile;
          })
        );
        try {
          const apiResponse=await uploadAPI(chunk,userCredentials as UserCredentials,model,chunkNumber,totalChunks,file.name)
          if (apiResponse?.data.status === 'Failed') {
            throw new Error(
              JSON.stringify({ message: apiResponse.data.message, fileName: apiResponse.data.file_name })
            );
          } else {
            if (apiResponse.data.data) {
              setFilesData((prevfiles) =>
                prevfiles.map((curfile) => {
                  if (curfile.name == file.name) {
                    return {
                      ...curfile,
                      uploadprogess: chunkNumber * chunkProgressIncrement,
<<<<<<< HEAD
                      // total_pages: apiResponse.data.data.total_pages,
=======
>>>>>>> 02ee9b29
                    };
                  }
                  return curfile;
                })
              );
            }
            setFilesData((prevfiles) =>
              prevfiles.map((curfile) => {
                if (curfile.name == file.name) {
                  return {
                    ...curfile,
                    uploadprogess: chunkNumber * chunkProgressIncrement,
                  };
                }
                return curfile;
              })
            );
            chunkNumber++;
            start = end;
            if (start + chunkSize < file.size) {
              end = start + chunkSize;
            } else {
              end = file.size + 1;
            }
            uploadNextChunk();
          }
        } catch (error) {
          if (error instanceof Error) {
            setIsLoading(false);
            if (error.name === 'AxiosError') {
              setalertDetails({
                showAlert: true,
                alertType: 'error',
                alertMessage: error.message,
              });
            } else {
              const parsedError = JSON.parse(error.message);
              setalertDetails({
                showAlert: true,
                alertType: 'error',
                alertMessage: parsedError.message,
              });
            }
            setFilesData((prevfiles) =>
              prevfiles.map((curfile) => {
                if (curfile.name == file.name) {
                  return {
                    ...curfile,
                    status: 'Failed',
                    type: `${file.name.substring(file.name.lastIndexOf('.') + 1, file.name.length).toUpperCase()}`,
                  };
                }
                return curfile;
              })
            );
          }
        }
      } else {
        setFilesData((prevfiles) =>
          prevfiles.map((curfile) => {
            if (curfile.name == file.name) {
              return {
                ...curfile,
                status: 'New',
                uploadprogess: 100,
              };
            }
            return curfile;
          })
        );
        setIsClicked(false);
        setIsLoading(false);
        setalertDetails({
          showAlert: true,
          alertType: 'success',
          alertMessage: `${file.name} uploaded successfully`,
        });
      }
    };

    uploadNextChunk();
  };

  return (
    <>
      {alertDetails.showAlert && (
        <CustomAlert
          open={alertDetails.showAlert}
          handleClose={handleClose}
          severity={alertDetails.alertType}
          alertMessage={alertDetails.alertMessage}
        />
      )}

      <Dropzone
        loadingComponent={isLoading && <Loader />}
        isTesting={true}
        className='!bg-none dropzoneContainer'
        supportedFilesDescription={
          <Typography variant='body-small'>
            <Flex>
              <span>{buttonCaptions.dropzoneSpan}</span>
              <div className='align-self-center'>
                <IconButtonWithToolTip
                  label='Source info'
                  clean
                  text={
                    <Typography variant='body-small'>
                      <Flex gap='3' alignItems='flex-start'>
                        <span>Microsoft Office (.docx, .pptx, .xls)</span>
                        <span>PDF (.pdf)</span>
                        <span>Images (.jpeg, .jpg, .png, .svg)</span>
                        <span>Text (.html, .txt , .md)</span>
                      </Flex>
                    </Typography>
                  }
                >
                  <InformationCircleIconOutline className='w-[22px] h-[22px]' />
                </IconButtonWithToolTip>
              </div>
            </Flex>
          </Typography>
        }
        dropZoneOptions={{
          accept: {
            'application/pdf': ['.pdf'],
            'image/*': ['.jpeg', '.jpg', '.png', '.svg'],
            'text/html': ['.html'],
            'application/vnd.openxmlformats-officedocument.wordprocessingml.document': ['.docx'],
            'text/plain': ['.txt'],
            'application/vnd.ms-powerpoint': ['.pptx'],
            'application/vnd.ms-excel': ['.xls'],
            'text/markdown': ['.md'],
          },
          onDrop: (f: Partial<globalThis.File>[]) => {
            onDropHandler(f);
          },
          onDropRejected: (e) => {
            if (e.length) {
              setalertDetails({
                showAlert: true,
                alertType: 'error',
                alertMessage: 'Failed To Upload, Unsupported file extention',
              });
            }
          },
        }}
      />
    </>
  );
};

export default DropZone;<|MERGE_RESOLUTION|>--- conflicted
+++ resolved
@@ -1,3 +1,4 @@
+import axios from 'axios';
 import { Dropzone, Flex, Typography } from '@neo4j-ndl/react';
 import React, { useState, useEffect, FunctionComponent } from 'react';
 import Loader from '../utils/Loader';
@@ -5,11 +6,11 @@
 import { useCredentials } from '../context/UserCredentials';
 import { useFileContext } from '../context/UsersFiles';
 import CustomAlert from './Alert';
-import { CustomFile, CustomFileBase, UserCredentials, alertStateType } from '../types';
+import { CustomFile, CustomFileBase, UploadResponse, alertStateType } from '../types';
 import { buttonCaptions, chunkSize } from '../utils/Constants';
+import { url } from '../utils/Utils';
 import { InformationCircleIconOutline } from '@neo4j-ndl/react/icons';
 import IconButtonWithToolTip from './IconButtonToolTip';
-import { uploadAPI } from '../utils/FileAPI';
 
 const DropZone: FunctionComponent = () => {
   const { filesData, setFilesData, model } = useFileContext();
@@ -50,10 +51,6 @@
             type: `${file.name.substring(file.name.lastIndexOf('.') + 1, file.name.length).toUpperCase()}`,
             size: file.size,
             uploadprogess: file.size && file?.size < chunkSize ? 100 : 0,
-<<<<<<< HEAD
-            // total_pages: 0,
-=======
->>>>>>> 02ee9b29
             id: uuidv4(),
             ...defaultValues,
           });
@@ -124,11 +121,14 @@
           })
         );
         try {
-          const apiResponse=await uploadAPI(chunk,userCredentials as UserCredentials,model,chunkNumber,totalChunks,file.name)
+          const apiResponse = await axios.post<UploadResponse>(`${url()}/upload`, formData, {
+            headers: {
+              'Content-Type': 'multipart/form-data',
+            },
+          });
+
           if (apiResponse?.data.status === 'Failed') {
-            throw new Error(
-              JSON.stringify({ message: apiResponse.data.message, fileName: apiResponse.data.file_name })
-            );
+            throw new Error(`message:${apiResponse.data.message},fileName:${apiResponse.data.file_name}`);
           } else {
             if (apiResponse.data.data) {
               setFilesData((prevfiles) =>
@@ -137,10 +137,6 @@
                     return {
                       ...curfile,
                       uploadprogess: chunkNumber * chunkProgressIncrement,
-<<<<<<< HEAD
-                      // total_pages: apiResponse.data.data.total_pages,
-=======
->>>>>>> 02ee9b29
                     };
                   }
                   return curfile;
@@ -168,35 +164,24 @@
             uploadNextChunk();
           }
         } catch (error) {
-          if (error instanceof Error) {
-            setIsLoading(false);
-            if (error.name === 'AxiosError') {
-              setalertDetails({
-                showAlert: true,
-                alertType: 'error',
-                alertMessage: error.message,
-              });
-            } else {
-              const parsedError = JSON.parse(error.message);
-              setalertDetails({
-                showAlert: true,
-                alertType: 'error',
-                alertMessage: parsedError.message,
-              });
-            }
-            setFilesData((prevfiles) =>
-              prevfiles.map((curfile) => {
-                if (curfile.name == file.name) {
-                  return {
-                    ...curfile,
-                    status: 'Failed',
-                    type: `${file.name.substring(file.name.lastIndexOf('.') + 1, file.name.length).toUpperCase()}`,
-                  };
-                }
-                return curfile;
-              })
-            );
-          }
+          setIsLoading(false);
+          setalertDetails({
+            showAlert: true,
+            alertType: 'error',
+            alertMessage: 'Error  Occurred',
+          });
+          setFilesData((prevfiles) =>
+            prevfiles.map((curfile) => {
+              if (curfile.name == file.name) {
+                return {
+                  ...curfile,
+                  status: 'Failed',
+                  type: `${file.name.substring(file.name.lastIndexOf('.') + 1, file.name.length).toUpperCase()}`,
+                };
+              }
+              return curfile;
+            })
+          );
         }
       } else {
         setFilesData((prevfiles) =>
