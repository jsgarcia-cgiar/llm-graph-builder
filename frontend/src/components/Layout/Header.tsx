--- conflicted
+++ resolved
@@ -1,8 +1,5 @@
 import Neo4jLogoBW from '../../logo.svg';
 import Neo4jLogoColor from '../../logo-color.svg';
-<<<<<<< HEAD
-import { MoonIconOutline, SunIconOutline, CodeBracketSquareIconOutline } from '@neo4j-ndl/react/icons';
-=======
 import {
   MoonIconOutline,
   SunIconOutline,
@@ -10,7 +7,6 @@
   Cog8ToothIconOutline,
   InformationCircleIconOutline,
 } from '@neo4j-ndl/react/icons';
->>>>>>> 98d0ce43
 import { Typography, IconButton } from '@neo4j-ndl/react';
 import ButtonWithToolTip from '../ButtonWithToolTip';
 import { useCallback } from 'react';
@@ -28,14 +24,6 @@
     window.open(url, '_blank');
   }, []);
 
-<<<<<<< HEAD
-export default function Header({ themeMode, toggleTheme }: { themeMode: string; toggleTheme: () => void }) {
-  const handleGitClick = () => {
-    window.open('https://github.com/neo4j-labs/llm-graph-builder/issues', '_blank');
-  };
-
-=======
->>>>>>> 98d0ce43
   return (
     <div
       className='n-bg-palette-neutral-bg-weak p-1'
@@ -63,9 +51,6 @@
               className='inline-flex gap-x-1'
               style={{ display: 'flex', flexGrow: 0, alignItems: 'center', gap: '4px' }}
             >
-<<<<<<< HEAD
-              <ButtonWithToolTip onClick={handleGitClick} text={'GitHub Issues'} size='large' clean>
-=======
               <ButtonWithToolTip
                 text='Documentation'
                 onClick={() => handleURLClick('https://neo4j.com/labs/genai-ecosystem/llm-graph-builder')}
@@ -82,7 +67,6 @@
                 size='large'
                 clean
               >
->>>>>>> 98d0ce43
                 <CodeBracketSquareIconOutline />
               </ButtonWithToolTip>
               <IconButton aria-label='Toggle Dark mode' clean size='large' onClick={toggleTheme}>
@@ -96,15 +80,9 @@
                   </span>
                 )}
               </IconButton>
-<<<<<<< HEAD
-              {/* <IconButton aria-label='Toggle settings' size='large' clean>
-                <Cog8ToothIconOutline />
-              </IconButton> */}
-=======
               <IconButton aria-label='Toggle settings' size='large' clean onClick={openSettingsModal}>
                 <Cog8ToothIconOutline />
               </IconButton>
->>>>>>> 98d0ce43
             </div>
           </div>
         </section>
