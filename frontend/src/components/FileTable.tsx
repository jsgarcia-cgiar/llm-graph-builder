import {
  Checkbox,
  DataGrid,
  DataGridComponents,
  IconButton,
  ProgressBar,
  StatusIndicator,
  TextLink,
  Typography,
} from '@neo4j-ndl/react';
import { useEffect, useMemo, useState } from 'react';
import React from 'react';
import {
  useReactTable,
  getCoreRowModel,
  createColumnHelper,
  ColumnFiltersState,
  getFilteredRowModel,
  getPaginationRowModel,
  CellContext,
  Table,
  Row,
} from '@tanstack/react-table';
import { useFileContext } from '../context/UsersFiles';
import { getSourceNodes } from '../services/GetFiles';
import { v4 as uuidv4 } from 'uuid';
import { statusCheck } from '../utils/Utils';
import { SourceNode, CustomFile, FileTableProps, UserCredentials, statusupdate, alertStateType } from '../types';
import { useCredentials } from '../context/UserCredentials';
import { MagnifyingGlassCircleIconSolid } from '@neo4j-ndl/react/icons';
import CustomAlert from './Alert';
import CustomProgressBar from './CustomProgressBar';
import subscribe from '../services/PollingAPI';
import { triggerStatusUpdateAPI } from '../services/ServerSideStatusUpdateAPI';
import useServerSideEvent from '../hooks/useSse';
import { AxiosError } from 'axios';
import { XMarkIconOutline } from '@neo4j-ndl/react/icons';
import cancelAPI from '../services/CancelAPI';
const FileTable: React.FC<FileTableProps> = ({ isExpanded, connectionStatus, setConnectionStatus, onInspect }) => {
  const { filesData, setFilesData, model, rowSelection, setRowSelection, setSelectedRows } = useFileContext();
  const { userCredentials } = useCredentials();
  const columnHelper = createColumnHelper<CustomFile>();
  const [columnFilters, setColumnFilters] = useState<ColumnFiltersState>([]);
  const [isLoading, setIsLoading] = useState<boolean>(false);
  const [currentOuterHeight, setcurrentOuterHeight] = useState<number>(window.outerHeight);
  const [alertDetails, setalertDetails] = useState<alertStateType>({
    showAlert: false,
    alertType: 'error',
    alertMessage: '',
  });
  const { updateStatusForLargeFiles } = useServerSideEvent(
    (inMinutes, time, fileName) => {
      setalertDetails({
        showAlert: true,
        alertType: 'info',
        alertMessage: `${fileName} will take approx ${time} ${inMinutes ? 'Min' : 'Sec'}`,
      });
      localStorage.setItem('alertShown', JSON.stringify(true));
    },
    (fileName) => {
      setalertDetails({
        showAlert: true,
        alertType: 'error',
        alertMessage: `${fileName} Failed to process`,
      });
    }
  );

  const columns = useMemo(
    () => [
      {
        id: 'select',
        header: ({ table }: { table: Table<CustomFile> }) => {
          const processingcheck = table
            .getRowModel()
            .rows.map((i) => i.original.status)
            .includes('Processing');
          return (
            <Checkbox
              aria-label='header-checkbox'
              checked={table.getIsAllRowsSelected()}
              onChange={table.getToggleAllRowsSelectedHandler()}
              disabled={processingcheck}
              title={
                processingcheck
                  ? `Files are still processing please select individual checkbox for deletion`
                  : 'select all rows for deletion'
              }
            />
          );
        },
        cell: ({ row }: { row: Row<CustomFile> }) => {
          return (
            <div className='px-1'>
              <Checkbox
                aria-label='row-checkbox'
                checked={
                  row.getIsSelected() && row.original.status != 'Uploading' && row.original.status != 'Processing'
                }
                disabled={
                  !row.getCanSelect() || row.original.status === 'Uploading' || row.original.status === 'Processing'
                }
                onChange={row.getToggleSelectedHandler()}
                title='select row for deletion'
              />
            </div>
          );
        },
        size: 80,
      },
      columnHelper.accessor((row) => row.name, {
        id: 'name',
        cell: (info) => {
          return (
            <div className='textellipsis'>
              <span
                title={
                  info.row.original?.fileSource === 's3 bucket'
                    ? info.row.original?.source_url
                    : info.row.original?.fileSource === 'youtube'
                    ? info.row.original?.source_url
                    : info.getValue()
                }
              >
                {info.getValue()}
              </span>
            </div>
          );
        },
        header: () => <span>Name</span>,
        footer: (info) => info.column.id,
      }),
      columnHelper.accessor((row) => row.status, {
        id: 'status',
<<<<<<< HEAD
        cell: (info) => (
          <div
            className='cellClass'
            title={info.row.original?.status === 'Failed' ? info.row.original?.errorMessage : ''}
          >
            <StatusIndicator type={statusCheck(info.getValue())} />
            {info.row.original?.status === 'Failed' ? (
              <span title={info.row.original?.errorMessage}>{info.getValue()}</span>
            ) : (
              <i>{info.getValue()}</i>
            )}
          </div>
        ),
=======
        cell: (info) => {
          if (info.getValue() != 'Processing') {
            return (
              <div
                className='cellClass'
                title={info.row.original?.status === 'Failed' ? info.row.original?.errorMessage : ''}
              >
                <StatusIndicator type={statusCheck(info.getValue())} />
                {info.getValue()}
              </div>
            );
          } else if (info.getValue() === 'Processing' && info.row.original.processingProgress === undefined) {
            return (
              <div className='cellClass'>
                <StatusIndicator type={statusCheck(info.getValue())} />
                <i>Processing</i>
                <div className='mx-1'>
                  <IconButton
                    size='medium'
                    title='cancel the processing job'
                    aria-label='cancel job button'
                    clean
                    disabled={info.row.original.processingStatus}
                    onClick={() => {
                      cancelHandler(
                        info.row.original.name as string,
                        info.row.original.id as string,
                        info.row.original.fileSource as string
                      );
                    }}
                  >
                    <XMarkIconOutline />
                  </IconButton>
                </div>
              </div>
            );
          } else if (
            info.getValue() === 'Processing' &&
            info.row.original.processingProgress != undefined &&
            info.row.original.processingProgress < 100
          ) {
            return (
              <div className='cellClass'>
                <ProgressBar
                  heading='Processing '
                  size='small'
                  value={info.row.original.processingProgress}
                ></ProgressBar>
                <div className='mx-1'>
                  <IconButton
                    size='medium'
                    title='cancel the processing job'
                    aria-label='cancel job button'
                    clean
                    disabled={info.row.original.processingStatus}
                    onClick={() => {
                      cancelHandler(
                        info.row.original.name as string,
                        info.row.original.id as string,
                        info.row.original.fileSource as string
                      );
                    }}
                  >
                    <XMarkIconOutline />
                  </IconButton>
                </div>
              </div>
            );
          }
        },
>>>>>>> 2b010794
        header: () => <span>Status</span>,
        footer: (info) => info.column.id,
        filterFn: 'statusFilter' as any,
        size: 200,
      }),
      columnHelper.accessor((row) => row.uploadprogess, {
        id: 'uploadprogess',
        cell: (info: CellContext<CustomFile, string>) => {
          if (parseInt(info.getValue()) === 100 || info.row.original?.status === 'New') {
            return (
              <Typography variant='body-medium'>
                <StatusIndicator type='success' />
                Uploaded
              </Typography>
            );
          } else if (info.row.original?.status === 'Uploading') {
            return <CustomProgressBar value={parseInt(info?.getValue())}></CustomProgressBar>;
          } else if (info.row.original?.status === 'Failed') {
            return (
              <Typography variant='body-medium'>
                <StatusIndicator type='danger' />
                NA
              </Typography>
            );
          }
          return (
            <Typography variant='body-medium'>
              <StatusIndicator type='success' />
              Uploaded
            </Typography>
          );
        },
        header: () => <span>Upload Progress</span>,
        footer: (info) => info.column.id,
      }),
      columnHelper.accessor((row) => row.size, {
        id: 'fileSize',
        cell: (info: CellContext<CustomFile, string>) => <i>{(parseInt(info?.getValue()) / 1000)?.toFixed(2)}</i>,
        header: () => <span>Size (KB)</span>,
        footer: (info) => info.column.id,
      }),
      columnHelper.accessor((row) => row.type, {
        id: 'fileType',
        cell: (info) => <i>{info.getValue()}</i>,
        header: () => <span>Type</span>,
        footer: (info) => info.column.id,
      }),
      columnHelper.accessor((row) => row.fileSource, {
        id: 'source',
        cell: (info) => {
          if (info.row.original.fileSource === 'youtube' || info.row.original.fileSource === 'Wikipedia') {
            return (
              <TextLink externalLink href={info.row.original.source_url}>
                {info.getValue()}
              </TextLink>
            );
          }
          return <i>{info.getValue()}</i>;
        },
        header: () => <span>Source</span>,
        footer: (info) => info.column.id,
      }),
      columnHelper.accessor((row) => row.model, {
        id: 'model',
        cell: (info) => <i>{info.getValue()}</i>,
        header: () => <span>Model</span>,
        footer: (info) => info.column.id,
      }),
      columnHelper.accessor((row) => row.NodesCount, {
        id: 'NodesCount',
        cell: (info) => <i>{info.getValue()}</i>,
        header: () => <span>Nodes</span>,
        footer: (info) => info.column.id,
      }),
      columnHelper.accessor((row) => row.relationshipCount, {
        id: 'relationshipCount',
        cell: (info) => <i>{info.getValue()}</i>,
        header: () => <span>Relations</span>,
        footer: (info) => info.column.id,
      }),
      columnHelper.accessor((row) => row.processing, {
        id: 'processing',
        cell: (info) => <i>{info.getValue()}</i>,
        header: () => <span>Duration (s)</span>,
        footer: (info) => info.column.id,
      }),
      columnHelper.accessor((row) => row.status, {
        id: 'inspect',
        cell: (info) => (
          <>
            <IconButton
              aria-label='Toggle settings'
              size='large'
              disabled={!(info.getValue() === 'Completed' || info.getValue() == 'Cancelled')}
              clean
              onClick={() => onInspect(info?.row?.original?.name as string)}
            >
              <MagnifyingGlassCircleIconSolid />
            </IconButton>
          </>
        ),
        header: () => <span>View</span>,
        footer: (info) => info.column.id,
      }),
    ],
    []
  );

  useEffect(() => {
    const fetchFiles = async () => {
      try {
        setIsLoading(true);
        const res = await getSourceNodes(userCredentials as UserCredentials);
        if (!res.data) {
          throw new Error('Please check backend connection');
        }
        if (res.data.status !== 'Failed') {
          const prefiles: CustomFile[] = [];
          if (res.data.data.length) {
            res.data.data.forEach((item: SourceNode) => {
              if (item.fileName != undefined && item.fileName.length) {
                prefiles.push({
                  name: item.fileName,
                  size: item.fileSize ?? 0,
                  type: item?.fileType?.toUpperCase() ?? 'None',
                  NodesCount: item?.nodeCount ?? 0,
                  processing: item?.processingTime ?? 'None',
                  relationshipCount: item?.relationshipCount ?? 0,
                  status:
                    item.fileSource === 's3 bucket' && localStorage.getItem('accesskey') === item?.awsAccessKeyId
                      ? item.status
                      : item.fileSource === 'local file'
                      ? item.status
                      : item.status === 'Completed' || item.status === 'Failed'
                      ? item.status
                      : item.fileSource == 'Wikipedia' ||
                        item.fileSource == 'youtube' ||
                        item.fileSource == 'gcs bucket'
                      ? item.status
                      : 'N/A',
                  model: item?.model ?? model,
                  id: uuidv4(),
                  source_url: item.url != 'None' && item?.url != '' ? item.url : '',
                  fileSource: item.fileSource ?? 'None',
                  gcsBucket: item?.gcsBucket,
                  gcsBucketFolder: item?.gcsBucketFolder,
                  errorMessage: item?.errorMessage,
                  uploadprogess: item?.uploadprogress ?? 0,
                  google_project_id: item?.gcsProjectId,
                  language: item.language ?? '',
                  processingProgress:
                    item.processed_chunk != undefined && item.total_chunks != undefined
                      ? Math.floor((item.processed_chunk / item.total_chunks) * 100)
                      : undefined,
                });
              }
            });
          }
          setIsLoading(false);
          setFilesData(prefiles);
          res.data.data.forEach((item) => {
            if (
              item.status === 'Processing' &&
              item.fileName != undefined &&
              userCredentials &&
              userCredentials.database
            ) {
              if (item?.fileSize < 10000000) {
                subscribe(
                  item.fileName,
                  userCredentials?.uri,
                  userCredentials?.userName,
                  userCredentials?.database,
                  userCredentials?.password,
                  updatestatus,
                  updateProgress
                ).catch((error: AxiosError) => {
                  // @ts-ignore
                  const errorfile = decodeURI(error.config.url.split('?')[0].split('/').at(-1));
                  setFilesData((prevfiles) => {
                    return prevfiles.map((curfile) => {
                      if (curfile.name == errorfile) {
                        return {
                          ...curfile,
                          status: 'Failed',
                        };
                      }
                      return curfile;
                    });
                  });
                });
              } else {
                triggerStatusUpdateAPI(
                  item.fileName,
                  userCredentials.uri,
                  userCredentials.userName,
                  userCredentials.password,
                  userCredentials.database,
                  updateStatusForLargeFiles
                );
              }
            }
          });
        } else {
          throw new Error(res?.data?.error);
        }
        setIsLoading(false);
      } catch (error: any) {
        setalertDetails({
          showAlert: true,
          alertType: 'error',
          alertMessage: error.message,
        });
        setIsLoading(false);
        setConnectionStatus(false);
        setFilesData([]);
      }
    };
    if (connectionStatus) {
      fetchFiles();
    } else {
      setFilesData([]);
    }
  }, [connectionStatus, userCredentials]);
<<<<<<< HEAD
=======
  const cancelHandler = async (fileName: string, id: string, fileSource: string) => {
    setFilesData((prevfiles) =>
      prevfiles.map((curfile) => {
        if (curfile.id === id) {
          return {
            ...curfile,
            processingStatus: true,
          };
        }
        return curfile;
      })
    );
    try {
      const res = await cancelAPI([fileName], [fileSource]);
      if (res.data.status === 'Success') {
        setFilesData((prevfiles) =>
          prevfiles.map((curfile) => {
            if (curfile.id === id) {
              return {
                ...curfile,
                status: 'Cancelled',
                processingStatus: false,
              };
            }
            return curfile;
          })
        );
      } else {
        let errorobj = { error: res.data.error, message: res.data.message, fileName };
        throw new Error(JSON.stringify(errorobj));
      }
    } catch (err) {
      setFilesData((prevfiles) =>
        prevfiles.map((curfile) => {
          if (curfile.id === id) {
            return {
              ...curfile,
              processingStatus: false,
            };
          }
          return curfile;
        })
      );
      if (err instanceof Error) {
        const error = JSON.parse(err.message);
        if (Object.keys(error).includes('fileName')) {
          const { message } = error;
          setalertDetails({
            showAlert: true,
            alertType: 'error',
            alertMessage: message,
          });
        }
      }
    }
  };
>>>>>>> 2b010794

  function updatestatus(i: statusupdate) {
    const { file_name } = i;
    const {
      fileName,
      nodeCount = 0,
      relationshipCount = 0,
      processingTime = 0,
      model,
      status,
      processed_chunk = 0,
      total_chunks,
    } = file_name;
    if (fileName && total_chunks) {
      setFilesData((prevfiles) =>
        prevfiles.map((curfile) => {
          if (curfile.name == fileName) {
            return {
              ...curfile,
              status: status,
              NodesCount: nodeCount,
              relationshipCount: relationshipCount,
              model: model,
              processing: processingTime?.toFixed(2),
              processingProgress: Math.floor((processed_chunk / total_chunks) * 100),
            };
          }
          return curfile;
        })
      );
    }
  }
  function updateProgress(i: statusupdate) {
    const { file_name } = i;
    const { fileName, nodeCount = 0, relationshipCount = 0, status, processed_chunk = 0, total_chunks } = file_name;
    if (fileName && total_chunks) {
      console.log({ processed_chunk, total_chunks, percentage: Math.floor((processed_chunk / total_chunks) * 100) });
      setFilesData((prevfiles) =>
        prevfiles.map((curfile) => {
          if (curfile.name == fileName) {
            return {
              ...curfile,
              status: status,
              NodesCount: nodeCount,
              relationshipCount: relationshipCount,
              processingProgress: Math.floor((processed_chunk / total_chunks) * 100),
            };
          }
          return curfile;
        })
      );
    }
  }

  const pageSizeCalculation = Math.floor((currentOuterHeight - 402) / 45);

  const table = useReactTable({
    data: filesData,
    columns,
    getCoreRowModel: getCoreRowModel(),
    getFilteredRowModel: getFilteredRowModel(),
    getPaginationRowModel: getPaginationRowModel(),
    onColumnFiltersChange: setColumnFilters,
    initialState: {
      pagination: {
        pageSize: pageSizeCalculation,
      },
    },
    state: {
      columnFilters,
      rowSelection,
    },
    onRowSelectionChange: setRowSelection,
    filterFns: {
      statusFilter: (row, columnId, filterValue) => {
        return filterValue ? row.original[columnId] === 'New' : row.original[columnId];
      },
    },
    enableGlobalFilter: false,
    autoResetPageIndex: false,
    enableRowSelection: true,
    enableMultiRowSelection: true,
    getRowId: (row) => JSON.stringify({ ...row }),
  });

  useEffect(() => {
    const listener = (e: any) => {
      setcurrentOuterHeight(e.currentTarget.outerHeight);
      table.setPageSize(Math.floor((e.currentTarget.outerHeight - 402) / 45));
    };
    window.addEventListener('resize', listener);
    return () => {
      window.removeEventListener('resize', listener);
    };
  }, []);

  const handleChange = (e: React.ChangeEvent<HTMLInputElement>) => {
    table.getColumn('status')?.setFilterValue(e.target.checked);
  };
  const classNameCheck = isExpanded ? 'fileTableWithExpansion' : `filetable`;
  const handleClose = () => {
    setalertDetails((prev) => ({ ...prev, showAlert: false }));
    localStorage.setItem('alertShown', JSON.stringify(true));
  };
  useEffect(() => {
    setSelectedRows(table.getSelectedRowModel().rows.map((i) => i.id));
  }, [table.getSelectedRowModel()]);
  return (
    <>
      {alertDetails.showAlert && (
        <CustomAlert
          open={alertDetails.showAlert}
          handleClose={handleClose}
          severity={alertDetails.alertType}
          alertMessage={alertDetails.alertMessage}
        />
      )}
      {filesData ? (
        <>
          <div className='flex items-center p-5 self-start gap-2'>
            <input type='checkbox' onChange={handleChange} />
            <label>Show files with status New </label>
          </div>
          <div style={{ width: 'calc(100% - 64px)' }}>
            <DataGrid
              isResizable={true}
              tableInstance={table}
              styling={{
                borderStyle: 'all-sides',
                zebraStriping: true,
                headerStyle: 'clean',
              }}
              isLoading={isLoading}
              rootProps={{
                className: classNameCheck,
              }}
              components={{
                Body: (props) => <DataGridComponents.Body {...props} />,
                PaginationNumericButton: ({ isSelected, innerProps, ...restProps }) => {
                  return (
                    <DataGridComponents.PaginationNumericButton
                      {...restProps}
                      isSelected={isSelected}
                      innerProps={{
                        ...innerProps,
                        style: {
                          ...(isSelected && {
                            backgroundSize: '200% auto',
                            borderRadius: '10px',
                          }),
                        },
                      }}
                    />
                  );
                },
              }}
            />
          </div>
        </>
      ) : null}
    </>
  );
};

export default FileTable;<|MERGE_RESOLUTION|>--- conflicted
+++ resolved
@@ -132,21 +132,6 @@
       }),
       columnHelper.accessor((row) => row.status, {
         id: 'status',
-<<<<<<< HEAD
-        cell: (info) => (
-          <div
-            className='cellClass'
-            title={info.row.original?.status === 'Failed' ? info.row.original?.errorMessage : ''}
-          >
-            <StatusIndicator type={statusCheck(info.getValue())} />
-            {info.row.original?.status === 'Failed' ? (
-              <span title={info.row.original?.errorMessage}>{info.getValue()}</span>
-            ) : (
-              <i>{info.getValue()}</i>
-            )}
-          </div>
-        ),
-=======
         cell: (info) => {
           if (info.getValue() != 'Processing') {
             return (
@@ -217,7 +202,6 @@
             );
           }
         },
->>>>>>> 2b010794
         header: () => <span>Status</span>,
         footer: (info) => info.column.id,
         filterFn: 'statusFilter' as any,
@@ -442,8 +426,6 @@
       setFilesData([]);
     }
   }, [connectionStatus, userCredentials]);
-<<<<<<< HEAD
-=======
   const cancelHandler = async (fileName: string, id: string, fileSource: string) => {
     setFilesData((prevfiles) =>
       prevfiles.map((curfile) => {
@@ -500,7 +482,6 @@
       }
     }
   };
->>>>>>> 2b010794
 
   function updatestatus(i: statusupdate) {
     const { file_name } = i;
