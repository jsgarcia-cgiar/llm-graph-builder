--- conflicted
+++ resolved
@@ -74,10 +74,7 @@
               wiki_query: item.fileName,
               source_url: item.url,
               id: uuidv4(),
-<<<<<<< HEAD
-=======
               language: item.language,
->>>>>>> 2b010794
               ...defaultValues,
             });
           } else {
