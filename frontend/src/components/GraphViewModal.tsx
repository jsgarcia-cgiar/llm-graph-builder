--- conflicted
+++ resolved
@@ -13,11 +13,7 @@
   MagnifyingGlassPlusIconOutline,
 } from '@neo4j-ndl/react/icons';
 import ButtonWithToolTip from './ButtonWithToolTip';
-<<<<<<< HEAD
-import { getIcon, getNodeCaption, getSize } from '../utils/Utils';
-=======
 import { processGraphData } from '../utils/Utils';
->>>>>>> 2b010794
 import { useCredentials } from '../context/UserCredentials';
 import { LegendsChip } from './LegendsChip';
 import graphQueryAPI from '../services/GraphQuery';
@@ -98,11 +94,7 @@
               graphQuery,
               selectedRows.map((f) => JSON.parse(f).name)
             )
-<<<<<<< HEAD
-          : await graphQueryAPI(userCredentials as UserCredentials, graphQuery, [inspectedName]);
-=======
           : await graphQueryAPI(userCredentials as UserCredentials, graphQuery, [inspectedName ?? '']);
->>>>>>> 2b010794
       return nodeRelationshipData;
     } catch (error: any) {
       console.log(error);
@@ -114,55 +106,6 @@
       setNodes([]);
       setRelationships([]);
       setLoading(true);
-<<<<<<< HEAD
-      fetchData()
-        .then((result) => {
-          if (result && result.data.data.nodes.length > 0) {
-            const neoNodes = result.data.data.nodes.map((f: Node) => f);
-            const neoRels = result.data.data.relationships.map((f: Relationship) => f);
-            // Infer color schema dynamically
-            let iterator = 0;
-            const schemeVal: Scheme = {};
-            let labels: string[] = [];
-            labels = neoNodes.map((f: any) => f.labels);
-            labels.forEach((label: any) => {
-              if (schemeVal[label] == undefined) {
-                schemeVal[label] = calcWordColor(label[0]);
-                iterator += 1;
-              }
-            });
-
-            const newNodes: Node[] = neoNodes.map((g: any) => {
-              return {
-                id: g.element_id,
-                size: getSize(g),
-                captionAlign: 'bottom',
-                iconAlign: 'bottom',
-                captionHtml: <b>Test</b>,
-                caption: getNodeCaption(g),
-                color: schemeVal[g.labels[0]],
-                icon: getIcon(g),
-                labels: g.labels,
-              };
-            });
-            const finalNodes = newNodes.flat();
-            const newRels: Relationship[] = neoRels.map((relations: any) => {
-              return {
-                id: relations.element_id,
-                from: relations.start_node_element_id,
-                to: relations.end_node_element_id,
-                caption: relations.type,
-              };
-            });
-            const finalRels = newRels.flat();
-            setNodes(finalNodes);
-            setRelationships(finalRels);
-            setScheme(schemeVal);
-            setLoading(false);
-            console.log('nodes', nodes);
-            console.log('relations', relationships);
-          } else {
-=======
       if (viewPoint === 'chatInfoView') {
         console.log('nodes', nodeValues);
         const { finalNodes, finalRels, schemeVal } = processGraphData(nodeValues ?? [], relationshipValues ?? []);
@@ -188,7 +131,6 @@
             }
           })
           .catch((error: any) => {
->>>>>>> 2b010794
             setLoading(false);
             setStatus('danger');
             setStatusMessage(error.message);
@@ -274,30 +216,6 @@
       >
         <Dialog.Header id='form-dialog-title'>
           {headerTitle}
-<<<<<<< HEAD
-          <div className='flex gap-5 mt-2 justify-between'>
-            <div className='flex gap-5'>
-              <Checkbox
-                checked={graphType.includes('document')}
-                label='Document'
-                disabled={(graphType.includes('document') && graphType.length === 1) || loading}
-                onChange={() => handleCheckboxChange('document')}
-              />
-              <Checkbox
-                checked={graphType.includes('entities')}
-                label='Entities'
-                disabled={(graphType.includes('entities') && graphType.length === 1) || loading}
-                onChange={() => handleCheckboxChange('entities')}
-              />
-              <Checkbox
-                checked={graphType.includes('chunks')}
-                label='Chunks'
-                disabled={(graphType.includes('chunks') && graphType.length === 1) || loading}
-                onChange={() => handleCheckboxChange('chunks')}
-              />
-            </div>
-          </div>
-=======
           {checkBoxView && (
             <div className='flex gap-5 mt-2 justify-between'>
               <div className='flex gap-5'>
@@ -322,7 +240,6 @@
               </div>
             </div>
           )}
->>>>>>> 2b010794
         </Dialog.Header>
         <Dialog.Content className='flex flex-col n-gap-token-4 w-full grow overflow-auto border border-palette-neutral-border-weak'>
           <div className='bg-white relative w-full h-full max-h-full'>
