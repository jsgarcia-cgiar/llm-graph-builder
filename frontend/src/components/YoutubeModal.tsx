--- conflicted
+++ resolved
@@ -50,39 +50,7 @@
             setYoutubeURL('');
             hideModal();
           }, 5000);
-<<<<<<< HEAD
-        } else {
-          setStatus('success');
-          setStatusMessage(`Successfully Created Source Nodes for Link`);
-          const copiedFilesData = [...filesData];
-          apiResponse?.data?.file_name?.forEach((item) => {
-            const filedataIndex = copiedFilesData.findIndex((filedataitem) => filedataitem?.name === item.fileName);
-            if (filedataIndex == -1) {
-              copiedFilesData.unshift({
-                name: item.fileName,
-                size: item.fileSize ?? 0,
-                source_url: item.url,
-                ...defaultValues,
-              });
-            } else {
-              const tempFileData = copiedFilesData[filedataIndex];
-              copiedFilesData.splice(filedataIndex, 1);
-              copiedFilesData.unshift({
-                ...tempFileData,
-                status: defaultValues.status,
-                NodesCount: defaultValues.NodesCount,
-                relationshipCount: defaultValues.relationshipCount,
-                processing: defaultValues.processing,
-                model: defaultValues.model,
-                fileSource: defaultValues.fileSource,
-              });
-            }
-          });
-          setFilesData(copiedFilesData);
-          setYoutubeURL('');
-=======
           return;
->>>>>>> 98d0ce43
         }
         setStatus('success');
         setStatusMessage(`Successfully Created Source Nodes for Link`);
