import { AlertColor, AlertPropsColorOverrides } from '@mui/material';
import { AxiosResponse } from 'axios';
import React, { Dispatch, ReactNode, SetStateAction } from 'react';
import { OverridableStringUnion } from '@mui/types';
import type { Node, Relationship } from '@neo4j-nvl/base';
import { NonOAuthError } from '@react-oauth/google';

export interface CustomFileBase extends Partial<globalThis.File> {
  processing: number | string;
  status: string;
  NodesCount: number;
  relationshipCount: number;
  model: string;
  fileSource: string;
  source_url?: string;
  wiki_query?: string;
  gcsBucket?: string;
  gcsBucketFolder?: string;
  errorMessage?: string;
  uploadprogess?: number;
  processingStatus?: boolean;
  google_project_id?: string;
  language?: string;
  processingProgress?: number;
  access_token?: string;
  checked?: boolean;
}
export interface CustomFile extends CustomFileBase {
  id: string;
  // total_pages: number | 'N/A';
}

export interface OptionType {
  readonly value: string;
  readonly label: string;
}

export interface OptionTypeForExamples {
  readonly value: string;
  readonly label: string;
}

export type UserCredentials = {
  uri: string;
  userName: string;
  password: string;
  database: string;
} & { [key: string]: any };

export type ExtractParams = {
  file?: File;
  model: string;
  source_url?: string;
  aws_access_key_id?: string | null;
  aws_secret_access_key?: string | null;
  max_sources?: number;
  wiki_query?: string;
  gcs_bucket_name?: string;
  gcs_bucket_folder?: string;
  gcs_blob_filename?: string;
  source_type?: string;
  file_name?: string;
  allowedNodes?: string[];
  allowedRelationship?: string[];
  gcs_project_id?: string;
  language?: string;
  access_token?: string;
} & { [key: string]: any };

export type UploadParams = {
  file: Blob;
  model: string;
  chunkNumber: number;
  totalChunks: number;
  originalname: string;
} & { [key: string]: any };

export type FormDataParams = ExtractParams | UploadParams;

export interface DropdownProps {
  onSelect: (option: OptionType | null | void) => void;
}

export interface CustomAlertProps {
  open: boolean;
  handleClose: () => void;
  alertMessage: string;
  severity?: OverridableStringUnion<AlertColor, AlertPropsColorOverrides> | undefined;
}
export interface DataComponentProps {
  openModal: () => void;
}

export interface S3ModalProps {
  hideModal: () => void;
  open: boolean;
}
export interface GCSModalProps {
  hideModal: () => void;
  open: boolean;
  openGCSModal: () => void;
}
export interface ConnectionModalProps {
  open: boolean;
  setOpenConnection: Dispatch<SetStateAction<boolean>>;
  setConnectionStatus: Dispatch<SetStateAction<boolean>>;
}

export interface SourceNode {
  fileName: string;
  fileSize: number;
  fileType: string;
  nodeCount?: number;
  processingTime?: string;
  relationshipCount?: number;
  model: string;
  status: string;
  url?: string;
  awsAccessKeyId?: string;
  fileSource: string;
  gcsBucket?: string;
  gcsBucketFolder?: string;
  errorMessage?: string;
  uploadprogress?: number;
  gcsProjectId?: string;
  language?: string;
  processed_chunk?: number;
  total_chunks?: number;
  // total_pages?: number;
  access_token?: string;
}

export interface SideNavProps {
  isExpanded: boolean;
  position: 'left' | 'right';
  toggleDrawer: () => void;
  deleteOnClick?: () => void;
  setShowDrawerChatbot?: Dispatch<SetStateAction<boolean>>;
  showDrawerChatbot?: boolean;
  setIsRightExpanded?: Dispatch<SetStateAction<boolean>>;
  messages?: Messages[];
  clearHistoryData?: boolean;
}

export interface DrawerProps {
  isExpanded: boolean;
}

export interface ContentProps {
  isLeftExpanded: boolean;
  isRightExpanded: boolean;
  showChatBot: boolean;
  openChatBot: () => void;
  openTextSchema: () => void;
  isSchema?: boolean;
  setIsSchema: Dispatch<SetStateAction<boolean>>;
<<<<<<< HEAD
  openOrphanNodeDeletionModal: () => void;
=======
  showEnhancementDialog: boolean;
  setshowEnhancementDialog: Dispatch<SetStateAction<boolean>>;
  closeSettingModal:()=>void
>>>>>>> 616eb085
}

export interface FileTableProps {
  isExpanded: boolean;
  connectionStatus: boolean;
  setConnectionStatus: Dispatch<SetStateAction<boolean>>;
  onInspect: (id: string) => void;
}

export interface CustomModalProps {
  open: boolean;
  onClose: () => void;
  children: ReactNode;
  submitLabel: string;
  submitHandler: () => void;
  statusMessage: string;
  status: 'unknown' | 'success' | 'info' | 'warning' | 'danger';
  setStatus: Dispatch<SetStateAction<'unknown' | 'success' | 'info' | 'warning' | 'danger'>>;
}

export interface CustomInput {
  value: string;
  label: string;
  placeHolder: string;
  onChangeHandler: React.ChangeEventHandler<HTMLInputElement>;
  submitHandler: (url: string) => void;
  disabledCheck: boolean;
  onCloseHandler: () => void;
  id: string;
  onBlurHandler: React.FocusEventHandler<HTMLInputElement>;
  status: 'unknown' | 'success' | 'info' | 'warning' | 'danger';
  setStatus: Dispatch<SetStateAction<'unknown' | 'success' | 'info' | 'warning' | 'danger'>>;
  statusMessage: string;
  isValid: boolean;
  isFocused: boolean;
  onPasteHandler: React.ClipboardEventHandler<HTMLInputElement>;
}

export interface CommonButtonProps {
  openModal: () => void;
  wrapperclassName?: string;
  logo: string;
  title?: string;
  className?: string;
  imgWidth?: number;
  imgeHeight?: number;
}

export interface Source {
  page_numbers?: number[];
  source_name: string;
  start_time?: string;
}
export interface chunk {
  id: string;
  score: number;
}
export interface Messages {
  id: number;
  message: string;
  user: string;
  datetime: string;
  isTyping?: boolean;
  sources?: string[];
  model?: string;
  isLoading?: boolean;
  response_time?: number;
  chunk_ids?: chunk[];
  total_tokens?: number;
  speaking?: boolean;
  copying?: boolean;
  mode?: string;
  cypher_query?: string;
  graphonly_entities?: [];
}

export type ChatbotProps = {
  messages: Messages[];
  setMessages: Dispatch<SetStateAction<Messages[]>>;
  isLoading: boolean;
  clear?: boolean;
  isFullScreen?: boolean;
};
export interface WikipediaModalTypes {
  hideModal: () => void;
  open: boolean;
}

export interface GraphViewModalProps {
  open: boolean;
  inspectedName?: string;
  setGraphViewOpen: Dispatch<SetStateAction<boolean>>;
  viewPoint: string;
  nodeValues?: Node[];
  relationshipValues?: Relationship[];
  selectedRows?: CustomFile[] | undefined;
}

export type GraphType = 'Document' | 'Entities' | 'Chunk';

export type PartialLabelNode = Partial<Node> & {
  labels: string;
};

export interface CheckboxSectionProps {
  graphType: GraphType[];
  loading: boolean;
  handleChange: (graph: GraphType) => void;
}

export interface fileName {
  fileName: string;
  fileSize: number;
  url: string;
  gcsBucketName?: string;
  gcsBucketFolder?: string;
  status?: string;
  gcsProjectId: string;
  language?: string;
}
export interface URLSCAN_RESPONSE {
  status: string;
  success_count?: number;
  failed_count?: number;
  message: string;
  file_name?: fileName[];
  error?: string;
  file_source?: string;
  data?: any;
}
export interface statusAPI {
  status: string;
  message: string;
  file_name?: fileName;
}
export interface statusupdate {
  status: string;
  message: string;
  file_name: fileStatus;
}
export interface fileStatus {
  fileName: string;
  status: string;
  processingTime?: number;
  nodeCount?: number;
  relationshipCount?: number;
  model: string;
  total_chunks?: number;
  // total_pages?: number;
  processed_chunk?: number;
}
export interface PollingAPI_Response extends Partial<AxiosResponse> {
  data: statusupdate;
}
export interface ServerResponse extends Partial<AxiosResponse> {
  data: URLSCAN_RESPONSE;
}
export interface ScanProps {
  urlParam?: string;
  userCredentials: UserCredentials | null;
  model?: string;
  accessKey?: string;
  secretKey?: string;
  wikiquery?: string;
  gcs_bucket_name?: string;
  gcs_bucket_folder?: string;
  source_type?: string;
  gcs_project_id?: string;
  access_token?: string;
}
export type alertStateType = {
  showAlert: boolean;
  alertType: OverridableStringUnion<AlertColor, AlertPropsColorOverrides> | undefined;
  alertMessage: string;
};

export type Scheme = Record<string, string>;

export type LabelCount = Record<string, number>;
interface NodeType extends Partial<Node> {
  labels?: string[];
}
export interface LegendChipProps {
  scheme: Scheme;
  title: string;
  nodes: NodeType[];
}
export interface FileContextProviderProps {
  children: ReactNode;
}
export interface orphanNode {
  id: string;
  elementId: string;
  description: string;
  labels: string[];
  embedding: null | string;
}
export interface orphanNodeProps {
  documents: string[];
  chunkConnections: number;
  e: orphanNode;
  checked?: boolean;
}
export interface labelsAndTypes {
  labels: string[];
  relationshipTypes: string[];
}
interface orphanTotalNodes {
  total: number;
}
export interface commonserverresponse {
  status: string;
  error?: string;
  message?: string | orphanTotalNodes;
  file_name?: string;
  data?: labelsAndTypes | labelsAndTypes[] | uploadData | orphanNodeProps[];
}

export interface ScehmaFromText extends Partial<commonserverresponse> {
  data: labelsAndTypes;
}
export interface ServerData extends Partial<commonserverresponse> {
  data: labelsAndTypes[];
}
export interface OrphanNodeResponse extends Partial<commonserverresponse> {
  data: orphanNodeProps[];
}
export interface schema {
  nodelabels: string[];
  relationshipTypes: string[];
}

export interface SourceListServerData {
  data: SourceNode[];
  status: string;
  error?: string;
  message?: string;
}

export interface chatInfoMessage extends Partial<Messages> {
  sources: string[];
  model: string;
  response_time: number;
  chunk_ids: chunk[];
  total_tokens: number;
  mode: string;
  cypher_query?: string;
  graphonly_entities: [];
}

export interface eventResponsetypes {
  fileName: string;
  status: string;
  processingTime: number;
  nodeCount: number;
  relationshipCount: number;
  model: string;
  total_chunks: number | null;
  // total_pages: number;
  fileSize: number;
  processed_chunk?: number;
  fileSource: string;
}
export type Nullable<Type> = Type | null;

export type LabelColors = 'default' | 'success' | 'info' | 'warning' | 'danger' | undefined;

export interface HoverableLinkProps {
  url: string;
  children: React.ReactNode;
}

export interface ChunkEntitiesProps {
  userCredentials: UserCredentials | null;
  chunkIds: string[];
}

export interface CHATINFO_RESPONSE {
  status: string;
  message: string;
  error?: string;
  node: Node[];
  relationships: Relationship[];
  data?: any;
}

export interface ChatInfo_APIResponse extends Partial<AxiosResponse> {
  data: CHATINFO_RESPONSE;
}

export interface nonoautherror extends NonOAuthError {
  message?: string;
}

export type Entity = {
  element_id: string;
  labels: string[];
  properties: {
    id: string;
  };
};

export type GroupedEntity = {
  texts: Set<string>;
  color: string;
};

export interface uploadData {
  file_size: number;
  // total_pages: number;
  file_name: string;
  message: string;
}
export interface UploadResponse extends Partial<commonserverresponse> {
  data: uploadData;
}
export interface LargefilesProps {
  largeFiles: CustomFile[];
  handleToggle: (ischecked: boolean, id: string) => void;
  checked: string[];
}

export interface MessagesContextProviderProps {
  children: ReactNode;
}

export interface Chunk {
  id: string;
  position: number;
  text: string;
  fileName: string;
  length: number;
  embedding: string | null;
  page_number?: number;
  start_time?: string;
  content_offset?: string;
  url?: string;
  fileSource: string;
  score?: string;
}

export interface SpeechSynthesisProps {
  onEnd?: () => void;
}

export interface SpeechArgs {
  text?: string;
  rate?: number;
  pitch?: number;
  volume?: number;
}

export interface SettingsModalProps {
  open: boolean;
  onClose: () => void;
  openTextSchema: () => void;
  onContinue?: () => void;
  settingView: 'contentView' | 'headerView';
  isSchema?: boolean;
  setIsSchema: Dispatch<SetStateAction<boolean>>;
  onClear?: () => void;
}
export interface Menuitems {
  title: string;
  onClick: () => void;
  disabledCondition: boolean;
<<<<<<< HEAD
  description?: string;
=======
  description?: string | React.ReactNode;
  isSelected?: boolean;
  selectedClassName?: string;
>>>>>>> 616eb085
}
export type Vertical = 'top' | 'bottom';
export type Horizontal = 'left' | 'right' | 'center';
export interface Origin {
  vertical: Vertical;
  horizontal: Horizontal;
<<<<<<< HEAD
}
=======
}

export type BasicNode = {
  id: string;
  labels: string[];
  properties: Record<string, string>;
  propertyTypes: Record<string, string>;
};

export type GraphStatsLabels = Record<
  string,
  {
    count: number;
    properties: Record<string, string>;
  }
>;

type NodeStyling = {
  backgroundColor: string;
  borderColor: string;
  textColor: string;
  caption: string;
  diameter: string;
};

type RelationStyling = {
  fontSize: string;
  lineColor: string;
  textColorExternal: string;
  textColorInternal: string;
  caption: string;
  padding: string;
  width: string;
};

export type GraphStyling = {
  node: Record<string, Partial<NodeStyling>>;
  relationship: Record<string, Partial<RelationStyling>>;
};
>>>>>>> 616eb085
<|MERGE_RESOLUTION|>--- conflicted
+++ resolved
@@ -154,13 +154,9 @@
   openTextSchema: () => void;
   isSchema?: boolean;
   setIsSchema: Dispatch<SetStateAction<boolean>>;
-<<<<<<< HEAD
-  openOrphanNodeDeletionModal: () => void;
-=======
   showEnhancementDialog: boolean;
   setshowEnhancementDialog: Dispatch<SetStateAction<boolean>>;
   closeSettingModal:()=>void
->>>>>>> 616eb085
 }
 
 export interface FileTableProps {
@@ -527,22 +523,15 @@
   title: string;
   onClick: () => void;
   disabledCondition: boolean;
-<<<<<<< HEAD
-  description?: string;
-=======
   description?: string | React.ReactNode;
   isSelected?: boolean;
   selectedClassName?: string;
->>>>>>> 616eb085
 }
 export type Vertical = 'top' | 'bottom';
 export type Horizontal = 'left' | 'right' | 'center';
 export interface Origin {
   vertical: Vertical;
   horizontal: Horizontal;
-<<<<<<< HEAD
-}
-=======
 }
 
 export type BasicNode = {
@@ -581,5 +570,4 @@
 export type GraphStyling = {
   node: Record<string, Partial<NodeStyling>>;
   relationship: Record<string, Partial<RelationStyling>>;
-};
->>>>>>> 616eb085
+};