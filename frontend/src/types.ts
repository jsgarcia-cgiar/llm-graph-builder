import { Dispatch, ReactNode, SetStateAction } from 'react';

export interface CustomFile extends Partial<globalThis.File> {
  processing: number;
  status: string;
  NodesCount: number;
  id: string;
  relationshipCount: number;
  model: string;
  fileSource: string;
  source_url?: string;
  max_sources?: number;
  wiki_query?: string;
}

export interface OptionType {
  value: string;
  label: string;
}

export type UserCredentials = {
  uri: string;
  userName: string;
  password: string;
  database?: string;
} & { [key: string]: any };

export type ExtractParams = {
  file?: string;
  model: string;
  source_url?: string;
  aws_access_key_id?: string;
  aws_secret_access_key?: string;
  max_sources?: number;
  wiki_query?: string;
} & { [key: string]: any };

export type UploadParams = {
  file: string;
  model: string;
} & { [key: string]: any };

export type FormDataParams = ExtractParams | UploadParams;

export interface DropdownProps {
  onSelect: (option: OptionType | null | void) => void;
  isDisabled: boolean;
}

export interface CustomAlertProps {
  open: boolean;
  handleClose: () => void;
  alertMessage: string;
}

export interface DataComponentProps {
  openModal: () => void;
}

export interface S3ModalProps {
  hideModal: () => void;
  open: boolean;
}

export interface ConnectionModalProps {
  open: boolean;
  setOpenConnection: Dispatch<SetStateAction<boolean>>;
  setConnectionStatus: Dispatch<SetStateAction<boolean>>;
}

<<<<<<< HEAD
export interface GraphViewModalProps {
  open: boolean;
  inspectedName: string;
  setGraphViewOpen: Dispatch<SetStateAction<boolean>>;
}

=======
>>>>>>> 2aad71cc
export interface SourceNode {
  fileName: string;
  fileSize: number;
  fileType?: string;
  nodeCount?: number;
  processingTime?: string;
  relationshipCount?: number;
  model: string;
  status: string;
  url?: string;
  awsAccessKeyId?: string;
  fileSource: string;
  max_limit?: number;
  query_source?: string;
}
export interface SideNavProps {
  openDrawer: () => void;
  closeDrawer: () => void;
  isExpanded: boolean;
}

export interface DrawerProps {
  isExpanded: boolean;
}

export interface ContentProps {
  isExpanded: boolean;
<<<<<<< HEAD
  onInspect: (id: any) => void;
=======
  showChatBot: boolean;
  openChatBot: () => void;
>>>>>>> 2aad71cc
}

export interface FileTableProps {
  isExpanded: boolean;
  connectionStatus: boolean;
  setConnectionStatus: Dispatch<SetStateAction<boolean>>;
}

export interface CustomModalProps {
  open: boolean;
  onClose: () => void;
  children: ReactNode;
  submitLabel: string;
  submitHandler: () => void;
  statusMessage: string;
  status: 'unknown' | 'success' | 'info' | 'warning' | 'danger';
  setStatus: Dispatch<SetStateAction<'unknown' | 'success' | 'info' | 'warning' | 'danger'>>;
}

export interface CommonButtonProps {
  openModal: () => void;
  wrapperclassName?: string;
  logo: any;
  title: string;
  className?: string;
}
export interface messages {
  id: number;
  message: string;
  user: string;
  datetime: string;
  isTyping?: boolean;
}
export type ChatbotProps = {
  messages: {
    id: number;
    user: string;
    message: string;
    datetime: string;
    isTyping?: boolean;
  }[];
  setMessages: Dispatch<SetStateAction<messages[]>>;
};<|MERGE_RESOLUTION|>--- conflicted
+++ resolved
@@ -68,15 +68,6 @@
   setConnectionStatus: Dispatch<SetStateAction<boolean>>;
 }
 
-<<<<<<< HEAD
-export interface GraphViewModalProps {
-  open: boolean;
-  inspectedName: string;
-  setGraphViewOpen: Dispatch<SetStateAction<boolean>>;
-}
-
-=======
->>>>>>> 2aad71cc
 export interface SourceNode {
   fileName: string;
   fileSize: number;
@@ -92,6 +83,7 @@
   max_limit?: number;
   query_source?: string;
 }
+
 export interface SideNavProps {
   openDrawer: () => void;
   closeDrawer: () => void;
@@ -104,18 +96,16 @@
 
 export interface ContentProps {
   isExpanded: boolean;
-<<<<<<< HEAD
-  onInspect: (id: any) => void;
-=======
   showChatBot: boolean;
   openChatBot: () => void;
->>>>>>> 2aad71cc
+  onInspect: (id: any) => void;
 }
 
 export interface FileTableProps {
   isExpanded: boolean;
   connectionStatus: boolean;
   setConnectionStatus: Dispatch<SetStateAction<boolean>>;
+  onInspect: (id: any) => void;
 }
 
 export interface CustomModalProps {
@@ -136,6 +126,7 @@
   title: string;
   className?: string;
 }
+
 export interface messages {
   id: number;
   message: string;
@@ -143,6 +134,7 @@
   datetime: string;
   isTyping?: boolean;
 }
+
 export type ChatbotProps = {
   messages: {
     id: number;
@@ -152,4 +144,10 @@
     isTyping?: boolean;
   }[];
   setMessages: Dispatch<SetStateAction<messages[]>>;
-};+};
+
+export interface GraphViewModalProps {
+  open: boolean;
+  inspectedName: string;
+  setGraphViewOpen: Dispatch<SetStateAction<boolean>>;
+}