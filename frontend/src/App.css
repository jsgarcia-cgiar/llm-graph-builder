--- conflicted
+++ resolved
@@ -233,14 +233,6 @@
   text-overflow: ellipsis;
   white-space: nowrap;
   overflow: hidden;
-<<<<<<< HEAD
-}
-
-.chatBotContainer>div {
-  max-width: 370px;
-  scrollbar-gutter: stable;
-=======
->>>>>>> 1feed33e
 }
 
 .ndl-widget-content>div {
@@ -259,24 +251,12 @@
   font-weight: 600;
   font-size: larger;
 }
-<<<<<<< HEAD
-.ndl-upload-img-wrapper{
-=======
 
 .ndl-upload-img-wrapper {
->>>>>>> 1feed33e
   background: url("./assets/images/dropzone.svg");
   background-repeat: no-repeat;
   background-position: center;
 }
-<<<<<<< HEAD
-.ndl-dropzone .ndl-dropzone-header{
-  row-gap: 0 !important;
-}
-
-.ndl-status-indicator{
-  margin-bottom: 0px !important;
-=======
 
 .ndl-dropzone .ndl-dropzone-header {
   row-gap: 0 !important;
@@ -371,5 +351,4 @@
   max-height: 215px;
   overflow-y: scroll !important;
   scrollbar-width: thin
->>>>>>> 1feed33e
 }