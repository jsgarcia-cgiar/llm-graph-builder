--- conflicted
+++ resolved
@@ -47,11 +47,7 @@
 }
 
 .contentWithChatBot {
-<<<<<<< HEAD
-  width: calc(-425px + 100dvw);
-=======
   width: calc(-475px + 100dvw);
->>>>>>> 98d0ce43
   height: calc(100dvh - 60px);
   padding: 3px;
   display: flex;
@@ -193,18 +189,6 @@
   padding: 20px;
   align-items: flex-start;
   justify-content: center;
-<<<<<<< HEAD
-}
-
-.legend_div {
-  display: flex;
-  flex: 0.2;
-  flex-wrap: wrap;
-  padding: 15px;
-  gap: 8px;
-  background-color: #ffff;
-  height: max-content
-=======
   flex-direction: column;
 }
 
@@ -220,7 +204,6 @@
   max-width: 20%;
   z-index: 1;
   box-shadow: -2px 0px 6px #e7e7e7;
->>>>>>> 98d0ce43
 }
 
 .legend {
@@ -228,19 +211,13 @@
   min-width: 0px;
   cursor: pointer;
   border-radius: 12px;
-<<<<<<< HEAD
-  padding: 2px 8px;
-=======
   padding: 5px 8px;
->>>>>>> 98d0ce43
   font-size: var(--font-size-label);
   font-weight: var(--font-weight-bold);
   letter-spacing: 0;
   line-height: 1.25rem;
   width: max-content;
   height: 30px
-<<<<<<< HEAD
-=======
 }
 
 .chatBotContainer>div {
@@ -263,5 +240,4 @@
 .ndl-label-before>span {
   font-weight: 600;
   font-size: larger;
->>>>>>> 98d0ce43
 }